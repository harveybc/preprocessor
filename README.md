# Preprocessor

A simple data pre-processor. Usable both from command line and from class methods. __Work In Progress__.

[![Build Status](https://travis-ci.org/harveybc/preprocessor.svg?branch=master)](https://travis-ci.org/harveybc/preprocessor)
[![Documentation Status](https://readthedocs.org/projects/docs/badge/?version=latest)](https://harveybc-preprocessor.readthedocs.io/en/latest/)
[![BCH compliance](https://bettercodehub.com/edge/badge/harveybc/preprocessor?branch=master)](https://bettercodehub.com/)
[![license](https://img.shields.io/github/license/mashape/apistatus.svg?maxAge=2592000)](https://github.com/harveybc/preprocessor/blob/master/LICENSE)

## Description

<<<<<<< HEAD
Implements modular components for dataset preprocessing: a data-trimmer, a standardizer, multi-feature Singular Spectrum Analysis (SSA) decomposer, a feature selector, and feature extractors such as:  Deep Convolutional Networks (DCN), Long-Short Term Memories(LSTM) and Autoencoder-based feature extractors.
=======
Implements modular components for dataset preprocessing: a data-trimmer, a standardizer, a feature selector and a sliding window data generator.
>>>>>>> 530f33d2

## Installation

The installation is made by clonning the github repo and manually installing it, package based installation coming soon..

### Steps
1. Clone the GithHub repo:   
> git clone https://github.com/harveybc/preprocessor
2. Change to the repo folder:
> cd preprocessor
3. Install requirements.
> pip install -r requirements.txt
4. Install python package (also installs the console command data-trimmer)
> python setup.py install
5. (Optional) Perform tests
> python setup.py install
6. (Optional) Generate Sphinx Documentation
> python setup.py docs

## Modules

All the CLI commands and the class modules are installed with the preprocessor package, the following sections describe each module briefly and link to each module's basic documentation. 

Detailed Sphinix documentation for all modules can be generated in HTML format with the optional step 6 of the installation process, it contains documentation of the classes and methods of all modules in the preprocessor package. 

## Data-Trimmer

A simple data pre-processor that trims the constant valued columns.  Also removes rows from the start and the end of a dataset with features with consecutive zeroes. Usable both from command line and from class methods.

See [Data-Trimmer Readme](../master/README_data_trimmer.md) for detailed description and usage instructions.

## Standarizer

Work In Progress. 

## Examples of usage

The following examples show both the class method and command line uses for the data-trimmer preprocessor module, please see the documentation for examples of other modules.

### Example: Usage via Class Methods (DataTrimmer)
```python
from preprocessor.data_trimmer.data_trimmer import DataTrimmer
# configure parameters (same vaiable names as command-line parameters)
class Conf:
    def __init__(self):
        self.input_file = "tests/data/test_input.csv"
conf = Conf()
# instance trimmer class and loads dataset
dt = DataTrimmer(conf)
# do the trimming
rows_t, cols_t = dt.trim_auto()
# save output to output file
dt.store()
```

### Example: Usage via CLI (DataTrimmer)

> data-trimmer --input_file "tests/data/test_input.csv"





<|MERGE_RESOLUTION|>--- conflicted
+++ resolved
@@ -9,11 +9,7 @@
 
 ## Description
 
-<<<<<<< HEAD
-Implements modular components for dataset preprocessing: a data-trimmer, a standardizer, multi-feature Singular Spectrum Analysis (SSA) decomposer, a feature selector, and feature extractors such as:  Deep Convolutional Networks (DCN), Long-Short Term Memories(LSTM) and Autoencoder-based feature extractors.
-=======
 Implements modular components for dataset preprocessing: a data-trimmer, a standardizer, a feature selector and a sliding window data generator.
->>>>>>> 530f33d2
 
 ## Installation
 
